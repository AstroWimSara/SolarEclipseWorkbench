--- conflicted
+++ resolved
@@ -27,11 +27,7 @@
 
 class ReferenceMomentInfo:
 
-<<<<<<< HEAD
-    def __init__(self, time_utc: datetime, azimuth: Angle, altitude: Angle):
-=======
     def __init__(self, time_utc: datetime, azimuth: Angle, altitude: Angle, timezone: pytz.timezone):
->>>>>>> 5fd1a50b
         """ Keep information for the reference moments.
 
         Args:
@@ -41,19 +37,8 @@
             - timezone: Timezone for the local time
         """
 
-<<<<<<< HEAD
-        utc_offset_timedelta = datetime.utcnow() - datetime.now()
-
-        self.time_utc = time_utc
-        # TODO Check conversion UTC <-> local
-        # self.time_utc.replace(tzinfo=pytz.UTC)
-        # timezone = datetime.now().astimezone().tzinfo
-        # self.time_local = self.time_utc.astimezone(timezone)
-        self.time_local = self.time_utc - utc_offset_timedelta
-=======
         self.time_utc = time_utc
         self.time_local = self.time_utc.astimezone(timezone)
->>>>>>> 5fd1a50b
 
         self.azimuth = azimuth.degrees
         self.altitude = altitude.degrees
@@ -272,13 +257,6 @@
 
 
 def main():
-    # Example
-<<<<<<< HEAD
-    # location = EarthLocation(lat=24.01491 * u.deg, lon=-104.63525 * u.deg, height=1877.3 * u.m)
-    eclipse_date = Time('2024-04-08')
-    timings, magnitude = calculate_reference_moments(-104.63525, 24.01491, 1877.3, eclipse_date)
-    print(timings)
-=======
     eclipse_date = Time('2024-04-08')
     timings, magnitude = calculate_reference_moments(-104.63525, 24.01491, 1877.3, eclipse_date)
     print ("Magnitude: ", magnitude)
@@ -290,7 +268,6 @@
              print("{:<10} {:<25} {:<25} {:<25} {:<25}".format(key, value.time_utc.strftime("%m/%d/%Y %H:%M:%S"), value.time_local.strftime("%m/%d/%Y %H:%M:%S"), value.azimuth, value.altitude))
         else:
              print("{:<10} {:<25}".format(key, str(value)))
->>>>>>> 5fd1a50b
 
 
 if __name__ == "__main__":
